--- conflicted
+++ resolved
@@ -10,15 +10,11 @@
 
 from minerl3161.agent import DQNAgent, TinyDQNAgent
 from minerl3161.trainer import DQNTrainer, RainbowDQNTrainer
-<<<<<<< HEAD
 from minerl3161.hyperparameters import DQNHyperparameters, RainbowDQNHyperparameters, CartpoleDQNHyperparameters
 from minerl3161.wrappers import minerlWrapper, cartPoleWrapper
 from minerl3161.termination import get_termination_condition
-=======
 from minerl3161.hyperparameters import DQNHyperparameters, RainbowDQNHyperparameters
 from minerl3161.wrappers import minerlWrapper
-from os.path import exists
->>>>>>> a940ab5b
 
 
 Policy = namedtuple('Policy', ['agent', 'trainer', 'wrapper', 'params'])
@@ -78,12 +74,8 @@
     else:
         human_dataset = PrioritisedReplayBuffer.load(args.human_exp_path) if args.human_exp_path is not None else None
 
-<<<<<<< HEAD
     # Setup termination conditions for the environment (if available)
     termination_conditions = get_termination_condition(args.env)
-=======
-    n_actions = env.action_space.n
->>>>>>> a940ab5b
 
     # Configure agent
     agent = POLICIES[args.policy].agent(
