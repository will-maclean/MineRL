import argparse
import dataclasses
from webbrowser import get
from minerl3161.buffer import ReplayBuffer, PrioritisedReplayBuffer
import torch
import wandb
import gym
import minerl
from collections import namedtuple

from minerl3161.agent import DQNAgent, TinyDQNAgent
from minerl3161.trainer import DQNTrainer, RainbowDQNTrainer
from minerl3161.hyperparameters import DQNHyperparameters, RainbowDQNHyperparameters, CartpoleDQNHyperparameters
from minerl3161.wrappers import minerlWrapper, cartPoleWrapper
from minerl3161.termination import get_termination_condition
from minerl3161.hyperparameters import DQNHyperparameters, RainbowDQNHyperparameters
from minerl3161.wrappers import minerlWrapper


Policy = namedtuple('Policy', ['agent', 'trainer', 'wrapper', 'params'])


POLICIES = {
    "vanilla-dqn": Policy(DQNAgent, DQNTrainer, minerlWrapper, DQNHyperparameters),
    "rainbow-dqn": Policy(DQNAgent, RainbowDQNTrainer, minerlWrapper, RainbowDQNHyperparameters),
    "tiny-dqn": Policy(TinyDQNAgent, DQNTrainer, minerlWrapper, DQNHyperparameters),
    "cartpole-dqn": Policy(TinyDQNAgent, DQNTrainer, cartPoleWrapper, CartpoleDQNHyperparameters),
}

def main():
    parser = argparse.ArgumentParser('Parse configuration file')
    parser.add_argument('--policy', type=str, default='vanilla-dqn')
    parser.add_argument('--env', type=str, default="MineRLNavigate-v0")

    # Why can't argparse read bools from the command line? Who knows. Workaround:
    parser.add_argument('--wandb', action='store_true', default=False,
                        help='sets if we use wandb logging')
    parser.add_argument('--no-wandb', action='store_false', dest="wandb",
                        help='sets if we use wandb logging')

    parser.add_argument('--gpu', action='store_true', default=True,
                        help='sets if we use gpu hardware')
    
    parser.add_argument('--no-gpu', action='store_false', dest="gpu",
                        help='sets if we use gpu hardware')

    parser.add_argument('--human_exp_path', type=str, default=None,
                        help='pass in path to human experience pickle')
    
    parser.add_argument('--load_path', type=str, default=None,
                        help='path to model checkpoint to load (optional)')
    
    parser.add_argument('--render', action='store_true', default=True,
                        help='sets if we use gpu hardware')

    args = parser.parse_args()

    # Loading onto appropriate device
    using_gpu = torch.cuda.is_available() and args.gpu
    device = torch.device("cuda:0" if using_gpu else "cpu")
    print(f"Loading onto {torch.cuda.get_device_name() if using_gpu else 'cpu'}")

    # Configure policy hyperparameters
    hp = POLICIES[args.policy].params()
    print(f"Using the {args.policy} policy")

    # Configure environment
    env = gym.make(args.env)
<<<<<<< HEAD
    env = POLICIES[args.policy].wrapper(env, **dataclasses.asdict(hp), extracted_acts_filename="custom-navigate-actions.pkl")
=======
    env = POLICIES[args.policy].wrapper(env, **dataclasses.asdict(hp))
    print(f"Creating a(n) {args.env} environment to train the agent in")
>>>>>>> 19d15761

    # handle human experience
    if args.human_exp_path is None:
        print("WARNING: not using any human experience")
        human_dataset = None
    else:
        human_dataset = PrioritisedReplayBuffer.load(args.human_exp_path) if args.human_exp_path is not None else None
        print(f"Loading the human dataset from {args.human_xp_path}")

    # Setup termination conditions for the environment (if available)
    termination_conditions = get_termination_condition(args.env)

    # Configure agent
    agent = POLICIES[args.policy].agent(
            obs_space=env.observation_space, 
            n_actions=env.action_space.n, 
            device=device, 
            hyperparams=hp,
            load_path=args.load_path
        )

    if args.wandb:
        wandb.init(
            project=args.env + "-" + args.policy, 
            entity="minerl3161",
            config=hp,
            tags=[args.policy, args.env]
        )
        print(f"Using wandb logging...")


        agent.watch_wandb()

    # Initialise trainer and start training
    trainer = POLICIES[args.policy].trainer(env=env, agent=agent, human_dataset=human_dataset, hyperparameters=hp, use_wandb=args.wandb, device=device, render=args.render, termination_conditions=termination_conditions)
    trainer.train()


if __name__ == '__main__':
    main()<|MERGE_RESOLUTION|>--- conflicted
+++ resolved
@@ -30,10 +30,10 @@
 def main():
     parser = argparse.ArgumentParser('Parse configuration file')
     parser.add_argument('--policy', type=str, default='vanilla-dqn')
-    parser.add_argument('--env', type=str, default="MineRLNavigate-v0")
+    parser.add_argument('--env', type=str, default="MineRLNavigateDense-v0")
 
     # Why can't argparse read bools from the command line? Who knows. Workaround:
-    parser.add_argument('--wandb', action='store_true', default=False,
+    parser.add_argument('--wandb', action='store_true', default=True,
                         help='sets if we use wandb logging')
     parser.add_argument('--no-wandb', action='store_false', dest="wandb",
                         help='sets if we use wandb logging')
@@ -50,7 +50,7 @@
     parser.add_argument('--load_path', type=str, default=None,
                         help='path to model checkpoint to load (optional)')
     
-    parser.add_argument('--render', action='store_true', default=True,
+    parser.add_argument('--render', action='store_true', default=False,
                         help='sets if we use gpu hardware')
 
     args = parser.parse_args()
@@ -66,12 +66,8 @@
 
     # Configure environment
     env = gym.make(args.env)
-<<<<<<< HEAD
     env = POLICIES[args.policy].wrapper(env, **dataclasses.asdict(hp), extracted_acts_filename="custom-navigate-actions.pkl")
-=======
-    env = POLICIES[args.policy].wrapper(env, **dataclasses.asdict(hp))
     print(f"Creating a(n) {args.env} environment to train the agent in")
->>>>>>> 19d15761
 
     # handle human experience
     if args.human_exp_path is None:
