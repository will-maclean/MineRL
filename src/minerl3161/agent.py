"""Defines BaseAgent classes and all current implementations.
"""

import pickle
import random
from abc import ABC, abstractmethod
from copy import deepcopy
<<<<<<< HEAD
from typing import Tuple, Union, Dict
=======
from typing import Dict, Tuple, Union
>>>>>>> 9b7f1aad

import numpy as np
import torch as th
from minerl3161.hyperparameters import DQNHyperparameters
from minerl3161.models import DQNNet
from minerl3161.utils import epsilon_decay, np_dict_to_pt

from .hyperparameters import DQNHyperparameters


class BaseAgent(ABC):
    """Provides an abstract agent class for interacting with the minerl environments.

    Extending classes must implement the act() method, and must also implement saving
    and loading if that functionality will be required.
    """

    @abstractmethod
    def act(self, state: np.ndarray) -> np.ndarray:
        """Chooses an action based on the given state

        Args:
            state (np.ndarray): the environment state

        Returns:
            action (np.ndarray): the chosen action
        """
        raise NotImplementedError()

    @abstractmethod
    def save(self, path: str):
        """save the current agent

        Args:
            path (str): path in which to save the agent.
        """
        raise NotImplementedError()

    @staticmethod
    def load(path: str):
        """Loads an agent from a path

        Args:
            path (str): path from which to load agent

        Returns:
            BaseAgent: loaded instance of an agent.
        """
        raise NotImplementedError()


# TODO: write tests
class DQNAgent(BaseAgent):
    """BaseAgent implementation that implements a Deep Q Learning algorithm. This include a PyTorch neural network."""

    def __init__(
        self,
<<<<<<< HEAD
        state_space: Dict[str, np.ndarray],
=======
        obs_space: Dict[str, np.ndarray],
>>>>>>> 9b7f1aad
        n_actions: int,
        device: str,
        hyperparams: DQNHyperparameters,
    ) -> None:
        """Base agent initialiser

        Args:
<<<<<<< HEAD
            state_space (Tuple[int]): shape of the state shape dimensions
=======
            obs_space (Dict[str, np.ndarray]): environment observation space
>>>>>>> 9b7f1aad
            n_actions (int): number of actions in the action space
            device (str): PyTorch device to store agent on (generally either "cpu" for CPU training or "cuda:0" for GPU training)
            hyperparams (DQNHyperparameters): DQNHyperparameters instance stores specific hyperparameters for DQN training
        """
        super().__init__()
        self.device = device
        self.hyperparams = hyperparams

<<<<<<< HEAD
        self.state_shape = state_space
        self.n_action = n_actions

        self.q1 = DQNNet(
            state_space, n_actions, hyperparams.model_hidden_layer_size
=======
        self.obs_space = obs_space
        self.n_action = n_actions

        self.q1 = DQNNet(
            state_shape=obs_space,
            n_actions=n_actions, 
            dqn_hyperparams=hyperparams,
            layer_size=hyperparams.model_hidden_layer_size
>>>>>>> 9b7f1aad
        ).to(device)

        self.q2 = deepcopy(self.q1)
        self.q2.requires_grad_(False)
        self.q2.eval()

    def act(self, state: np.ndarray) -> np.ndarray:
        """chooses action from action space based on state

        Args:
            state (np.ndarray): environment state

        Returns:
            np.ndarray: chosen action
        """
        state = np_dict_to_pt(state, device=self.device, unsqueeze=True)

        q_vals = self.q1(state)

        action = q_vals.squeeze().argmax().detach().cpu().numpy()

        return action

    def eps_greedy_act(
        self, state: Union[np.ndarray, th.Tensor], step: int
    ) -> Union[np.ndarray, th.Tensor]:
        """Chooses an action under the epsilon greedy policy

        Args:
            state (Union[np.ndarray, th.Tensor]): environment
            step (int): training step

        Returns:
            Union[np.ndarray, th.Tensor]: chosen action
        """
        if type(state) == np.ndarray:
            state = th.from_numpy(state).to(self.device).unsqueeze(0)
            was_np = True
        else:
            was_np = False

        eps = epsilon_decay(
            step,
            self.hyperparams.eps_max,
            self.hyperparams.eps_min,
            self.hyperparams.eps_decay,
        )

        if random.random() < eps:
            action = th.randint(high=self.n_action, size=(1,), device=self.device)
        else:
            action = self.q1.argmax()

        if was_np:
            action = action.detach().cpu().numpy()

        return action

    # TODO: Determine if pickle supports saving and loading of model weights
    def save(self, path: str):
        """saves the current agent

        Args:
            path (str): path to save agent
        """
        with open(path, "wb") as outfile:
            pickle.dump(self, outfile, pickle.HIGHEST_PROTOCOL)

    @staticmethod
    def load(path: str):
        """Load agent

        Args:
            path (str): path to load from

        Returns:
            DQNAgent: loaded DQNAgent instance
        """
        with open(path, "rb") as infile:
            return pickle.load(infile)<|MERGE_RESOLUTION|>--- conflicted
+++ resolved
@@ -5,11 +5,7 @@
 import random
 from abc import ABC, abstractmethod
 from copy import deepcopy
-<<<<<<< HEAD
-from typing import Tuple, Union, Dict
-=======
 from typing import Dict, Tuple, Union
->>>>>>> 9b7f1aad
 
 import numpy as np
 import torch as th
@@ -67,11 +63,7 @@
 
     def __init__(
         self,
-<<<<<<< HEAD
-        state_space: Dict[str, np.ndarray],
-=======
         obs_space: Dict[str, np.ndarray],
->>>>>>> 9b7f1aad
         n_actions: int,
         device: str,
         hyperparams: DQNHyperparameters,
@@ -79,11 +71,7 @@
         """Base agent initialiser
 
         Args:
-<<<<<<< HEAD
-            state_space (Tuple[int]): shape of the state shape dimensions
-=======
             obs_space (Dict[str, np.ndarray]): environment observation space
->>>>>>> 9b7f1aad
             n_actions (int): number of actions in the action space
             device (str): PyTorch device to store agent on (generally either "cpu" for CPU training or "cuda:0" for GPU training)
             hyperparams (DQNHyperparameters): DQNHyperparameters instance stores specific hyperparameters for DQN training
@@ -92,13 +80,6 @@
         self.device = device
         self.hyperparams = hyperparams
 
-<<<<<<< HEAD
-        self.state_shape = state_space
-        self.n_action = n_actions
-
-        self.q1 = DQNNet(
-            state_space, n_actions, hyperparams.model_hidden_layer_size
-=======
         self.obs_space = obs_space
         self.n_action = n_actions
 
@@ -107,7 +88,6 @@
             n_actions=n_actions, 
             dqn_hyperparams=hyperparams,
             layer_size=hyperparams.model_hidden_layer_size
->>>>>>> 9b7f1aad
         ).to(device)
 
         self.q2 = deepcopy(self.q1)
