--- conflicted
+++ resolved
@@ -62,7 +62,6 @@
         copy_to.load_state_dict(copy_from.state_dict())
 
 
-<<<<<<< HEAD
 def np_dict_to_pt(
     np_dict: Dict[str, np.ndarray], device: str = "cpu"
 ) -> Dict[str, th.Tensor]:
@@ -98,7 +97,7 @@
         out[key] = pt_dict[key].detach().cpu().numpy()
 
     return out
-=======
+
 def sample_pt_state(observation_space, features, device="cpu", batch=None):
     state = {}
     for feature in features:
@@ -109,5 +108,4 @@
                 (batch, *observation_space[feature].shape), device=device
             )
 
-    return state
->>>>>>> b6ad218a
+    return state